--- conflicted
+++ resolved
@@ -1,11 +1,7 @@
 {
   "type": "module",
   "name": "@amitdeshmukh/ax-crew",
-<<<<<<< HEAD
-  "version": "3.7.1",
-=======
-  "version": "3.11.1",
->>>>>>> 03a26b59
+  "version": "3.11.2",
   "description": "Build and launch a crew of AI agents with shared state. Built with axllm.dev",
   "main": "dist/index.js",
   "types": "dist/index.d.ts",
@@ -21,19 +17,15 @@
     "test:ui": "vitest --ui"
   },
   "dependencies": {
-    "@ax-llm/ax": "^11.0.50",
     "decimal.js": "^10.5.0",
     "dotenv": "^16.4.5",
     "upgrade": "^1.1.0",
     "uuid": "^10.0.0"
   },
-<<<<<<< HEAD
   "peerDependencies": {
     "@ax-llm/ax": "^13.0.8",
     "@ax-llm/ax-tools": "^13.0.8"
   },
-=======
->>>>>>> 03a26b59
   "devDependencies": {
     "@testing-library/jest-dom": "^6.6.3",
     "@types/node": "^20.14.9",
