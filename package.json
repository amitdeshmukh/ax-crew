--- conflicted
+++ resolved
@@ -1,11 +1,7 @@
 {
   "type": "module",
   "name": "@amitdeshmukh/ax-crew",
-<<<<<<< HEAD
-  "version": "3.3.4",
-=======
   "version": "3.5.1",
->>>>>>> dd574a2b
   "description": "Build and launch a crew of AI agents with shared state. Built with axllm.dev",
   "main": "dist/index.js",
   "types": "dist/index.d.ts",
