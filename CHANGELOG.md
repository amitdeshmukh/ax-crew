--- conflicted
+++ resolved
@@ -5,8 +5,6 @@
 adheres to [Semantic Versioning](https://semver.org/spec/
 v2.0.0.html).
 
-<<<<<<< HEAD
-=======
 ## [3.6.1] - 2025-03-22
 
 ### Changed
@@ -21,7 +19,6 @@
   - Enhanced `Provider` type definition
   - Improved documentation for `StateInstance` and usage metrics
 
->>>>>>> 62f64ed9
 ## [3.5.3] - 2025-02-20
 
 ### Added
