# Changelog

This Changelog format is based on [Keep a Changelog]
(https://keepachangelog.com/en/1.0.0/), and this project 
adheres to [Semantic Versioning](https://semver.org/spec/
v2.0.0.html).

<<<<<<< HEAD
## [3.3.4] - 2024-12-31

### Removed
- Removed unused `js-yaml` dependency
- Updated `README.md` to highlight AxLLM 10.0.9 as peer dependency
=======
## [3.5.2] - 2025-02-03

### Added
- Enhanced cost tracking with precise decimal calculations for agent and crew usage
- Improved token metrics aggregation across multiple agent runs
- Added support for per-agent and total crew cost analysis

### Fixed
- Added missing decimal.js dependency installation to resolve type declarations error

## [3.3.4] - 2025-02-03

### Changed
- Fixed sub-agent function calling in StatefulAxAgent to properly handle AI configuration
- Improved TypeScript function overloads for the forward method to provide better type safety and readability
- Removed redundant AI parameter passing in sub-agent calls
- Added an [example](examples/write-post-and-publish-to-wordpress.ts) of using AxCrew to write a post and publish it to WordPress
>>>>>>> dd574a2b

## [3.3.3] - 2024-12-12

### Added
- TypeScript declaration file (`index.d.ts`)
- Improved type definitions for:
  - `AxCrew` class and its methods
  - `StatefulAxAgent` class
  - State management interfaces
  - Function registry types
  - Configuration types
- TypeScript documentation in `README.md` with example

## [3.3.1] - 2024-12-11

### Changed
- Fixed Websearch agent configuration in `agentConfig.json`
- Refactored agent configuration structure in `src/agents/agentConfig.ts` for better type safety and maintainability

## [3.3.0] - 2024-12-10

### Added
- Added `getUsageCost` method to track API usage costs and token metrics
- Cost tracking includes prompt cost, completion cost, and total cost
- Detailed token metrics for prompt, completion, and total tokens
- Documentation and examples for usage cost tracking in README.md

## [3.2.0] - 2024-12-10

### Added
- Support for agent examples through the `examples` field in agent configuration
- Examples can be used to guide agent behavior and response format
- Documentation for using examples in README.md

### Enhanced
- Agent responses now better follow example patterns when provided
- Improved consistency in agent outputs through example-based learning

## [3.1.0] - 2024-12-10

### Added
- Support for direct JSON object configuration in addition to configuration files
- New configuration option to pass agent configuration as a JavaScript object
- Updated documentation in README.md with examples of both configuration methods

### Enhanced
- Configuration flexibility allowing runtime configuration modifications
- Support for dynamic agent configuration generation

## [3.0.0] - 2024-12-10

### Changed
- Switched from YAML to JSON format for agent configuration files
- Renamed `provider_key_name` to `providerKeyName` in agent configuration to align with JSON naming conventions
- Improved error handling for JSON parsing with detailed error message and troubleshooting hints

### Added
- Better error messages for configuration file parsing issues, including:
  - Exact line and column numbers for JSON syntax errors
  - Context showing surrounding lines of code
  - Common troubleshooting tips for JSON configuration issues

## [2.0.7] - 2024-11-23

### Added
- Release of version 2.0.7
- Support for [AxLLM](https://axllm.dev) versions > 10.0.0
- Changelog

### Changed
- Updated README.md

### Fixed
- Updates to [dateTime.ts](src/dateTime.ts) to enable use in Gemini models
<|MERGE_RESOLUTION|>--- conflicted
+++ resolved
@@ -5,13 +5,6 @@
 adheres to [Semantic Versioning](https://semver.org/spec/
 v2.0.0.html).
 
-<<<<<<< HEAD
-## [3.3.4] - 2024-12-31
-
-### Removed
-- Removed unused `js-yaml` dependency
-- Updated `README.md` to highlight AxLLM 10.0.9 as peer dependency
-=======
 ## [3.5.2] - 2025-02-03
 
 ### Added
@@ -29,7 +22,6 @@
 - Improved TypeScript function overloads for the forward method to provide better type safety and readability
 - Removed redundant AI parameter passing in sub-agent calls
 - Added an [example](examples/write-post-and-publish-to-wordpress.ts) of using AxCrew to write a post and publish it to WordPress
->>>>>>> dd574a2b
 
 ## [3.3.3] - 2024-12-12
 
