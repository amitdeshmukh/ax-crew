--- conflicted
+++ resolved
@@ -9,7 +9,6 @@
   AxProgramStreamingForwardOptions,
   AxGenStreamingOut,
 } from "@ax-llm/ax";
-<<<<<<< HEAD
 
 import type {
    StateInstance, 
@@ -25,16 +24,6 @@
 
 // Define the interface for the agent configuration
 interface ParsedAgentConfig {
-=======
-import { getAgentConfig, parseCrewConfig } from "./agentConfig.js";
-import type { CrewConfigInput, MCPTransportConfig } from "./agentConfig.js";
-import { FunctionRegistryType } from "../functions/index.js";
-import { createState, StateInstance } from "../state/index.js";
-import { StateFulAxAgentUsage, UsageCost } from "./agentUseCosts.js";
-
-// Define the interface for the agent configuration
-interface AgentConfig {
->>>>>>> e29c4552
   ai: AxAI;
   name: string;
   description: string;
@@ -192,7 +181,6 @@
     functionsRegistry: FunctionRegistryType = {},
     crewId: string = uuidv4()
   ) {
-<<<<<<< HEAD
     // Basic validation of crew configuration
     if (!crewConfig || typeof crewConfig !== 'object' || !('crew' in crewConfig)) {
       throw new Error('Invalid crew configuration');
@@ -205,8 +193,6 @@
       }
     });
 
-=======
->>>>>>> e29c4552
     this.crewConfig = crewConfig;
     this.functionsRegistry = functionsRegistry;
     this.crewId = crewId;
@@ -222,11 +208,7 @@
    */
   createAgent = async (agentName: string): Promise<StatefulAxAgent> => {
     try {
-<<<<<<< HEAD
       const agentConfig: ParsedAgentConfig = await parseAgentConfig(
-=======
-      const agentConfig: AgentConfig = await getAgentConfig(
->>>>>>> e29c4552
         agentName,
         this.crewConfig,
         this.functionsRegistry,
